import groovy.io.FileType
import org.yaml.snakeyaml.Yaml
import org.codehaus.groovy.control.CompilerConfiguration
import com.sap.piper.GenerateDocumentation
import java.util.regex.Matcher
import groovy.text.StreamingTemplateEngine

//
// Collects helper functions for rendering the documentation
//
class TemplateHelper {

    static createParametersTable(Map parameters) {

        def t = ''
        t += '| name | mandatory | default | possible values |\n'
        t += '|------|-----------|---------|-----------------|\n'

        parameters.keySet().toSorted().each {

            def props = parameters.get(it)
            t +=  "| `${it}` | ${props.mandatory ?: props.required ? 'yes' : 'no'} | ${(props.defaultValue ? '`' +  props.defaultValue + '`' : '') } | ${props.value ?: ''} |\n"
        }

        t
    }

    static createParameterDescriptionSection(Map parameters) {
        def t =  ''
        parameters.keySet().toSorted().each {
            def props = parameters.get(it)
            t += "* `${it}` - ${props.docu ?: ''}\n"
        }

        t.trim()
    }

    static createParametersSection(Map parameters) {
        createParametersTable(parameters) + '\n' + createParameterDescriptionSection(parameters)
    }

    static createStepConfigurationSection(Map parameters) {

        def t = '''|We recommend to define values of step parameters via [config.yml file](../configuration.md).
                   |
                   |In following sections of the config.yml the configuration is possible:\n\n'''.stripMargin()

        t += '| parameter | general | step/stage |\n'
        t += '|-----------|---------|------------|\n'

        parameters.keySet().toSorted().each {
            def props = parameters.get(it)
            t += "| `${it}` | ${props.GENERAL_CONFIG ? 'X' : ''} | ${props.STEP_CONFIG ? 'X' : ''} |\n"
        }

        t.trim()
    }
}

//
// Collects generic helper functions
//
class Helper {

    static projectRoot = new File(Helper.class.protectionDomain.codeSource.location.path).getParentFile().getParentFile().getParentFile()

    static getConfigHelper(classLoader, roots, script) {

        def compilerConfig = new CompilerConfiguration()
            compilerConfig.setClasspathList( roots )

        new GroovyClassLoader(classLoader, compilerConfig, true)
            .parseClass(new File(projectRoot, 'src/com/sap/piper/ConfigurationHelper.groovy'))
            .newInstance(script, [:]).loadStepDefaults()
    }

    static getPrepareDefaultValuesStep(def gse) {

        def prepareDefaultValuesStep = gse.createScript('prepareDefaultValues.groovy', new Binding())

        prepareDefaultValuesStep.metaClass.handlePipelineStepErrors {
            m, c ->  c()
        }
        prepareDefaultValuesStep.metaClass.libraryResource {
            f ->  new File(projectRoot,"resources/${f}").text
        }
        prepareDefaultValuesStep.metaClass.readYaml {
            m -> new Yaml().load(m.text)
        }
        prepareDefaultValuesStep.metaClass.echo {
            m -> println(m)
        }


        prepareDefaultValuesStep
    }

    static getDummyScript(def prepareDefaultValuesStep, def stepName, Map prepareDefaultValuesStepParams) {

        def _prepareDefaultValuesStep = prepareDefaultValuesStep
        def _stepName = stepName

        return  new Script() {

            def STEP_NAME = _stepName

            def prepareDefaultValues() {
                _prepareDefaultValuesStep(prepareDefaultValuesStepParams)

            }

            def run() {
                throw new UnsupportedOperationException()
            }
        }
    }

    static trim(List lines) {

        removeLeadingEmptyLines(
            removeLeadingEmptyLines(lines.reverse())
                .reverse())
    }

    private static removeLeadingEmptyLines(lines) {

        def _lines = new ArrayList(lines), trimmed = []

        boolean empty = true

        _lines.each() {

            if(empty &&  ! it.trim()) return
            empty = false
            trimmed << it
        }

        trimmed
    }

    private static normalize(Set p) {

        def normalized = [] as Set

        def interim = [:]
        p.each {
            def parts = it.split('/') as List
            _normalize(parts, interim)
        }

        interim.each { k, v -> flatten (normalized, k, v)   }

        normalized
    }

    private static void _normalize(List parts, Map interim) {
        if( parts.size >= 1) {
            if( ! interim[parts.head()]) interim[parts.head()] = [:]
            _normalize(parts.tail(), interim[parts.head()])
        }
    }

    private static flatten(Set flat, def key, Map interim) {

        if( ! interim ) flat << (key as String)

        interim.each { k, v ->

            def _key = "${key}/${k}"

            if( v && v.size() > 0 )
                flatten(flat, _key, v)
            else
                flat << (_key as String)

        }
    }

    static void scanDocu(File f, Map step) {

        boolean docu = false,
                value = false,
                mandatory = false,
                parentObject = false,
                docuEnd = false

        def docuLines = [], valueLines = [], mandatoryLines = [], parentObjectLines = []

        f.eachLine  {
            line ->

            if(docuEnd) {
                docuEnd = false

                if(isHeader(line)) {
                    def _docu = []
                    docuLines.each { _docu << it  }
                    _docu = Helper.trim(_docu)
                    step.description = _docu.join('\n')
                } else {

                    def param = retrieveParameterName(line)

                    if(!param) {
                        throw new RuntimeException('Cannot retrieve parameter for a comment')
                    }

                    def _docu = [], _value = [], _mandatory = [], _parentObject = []
                    docuLines.each { _docu << it  }
                    valueLines.each { _value << it }
                    mandatoryLines.each { _mandatory << it }
                    parentObjectLines.each { _parentObject << it }
                    _parentObject << param
                    param = _parentObject*.trim().join('/').trim()

                    if(step.parameters[param].docu || step.parameters[param].value)
                        System.err << "[WARNING] There is already some documentation for parameter '${param}. Is this parameter documented twice?'\n"

                    step.parameters[param].docu = _docu*.trim().join(' ').trim()
                    step.parameters[param].value = _value*.trim().join(' ').trim()
                    step.parameters[param].mandatory = _mandatory*.trim().join(' ').trim()
                }
                docuLines.clear()
                valueLines.clear()
                mandatoryLines.clear()
                parentObjectLines.clear()
            }

            if( line.trim()  ==~ /^\/\*\*.*/ ) {
                docu = true
            }

            if(docu) {
                def _line = line
                _line = _line.replaceAll('^\\s*', '') // leading white spaces
                if(_line.startsWith('/**')) _line = _line.replaceAll('^\\/\\*\\*', '') // start comment
                if(_line.startsWith('*/') || _line.trim().endsWith('*/')) _line = _line.replaceAll('^\\*/', '').replaceAll('\\*/\\s*$', '') // end comment
                if(_line.startsWith('*')) _line = _line.replaceAll('^\\*', '') // continue comment
                if(_line.startsWith(' ')) _line = _line.replaceAll('^\\s', '')
                if(_line ==~ /.*@possibleValues.*/) {
                    mandatory = false // should be something like reset attributes
                    value = true
                    parentObject = false
                }
                // some remark for mandatory e.g. some parameters are only mandatory under certain conditions
                if(_line ==~ /.*@mandatory.*/) {
                    value = false // should be something like reset attributes ...
                    mandatory = true
                    parentObject = false
                }
                // grouping config properties within a parent object for easier readability
                if(_line ==~ /.*@parentConfigKey.*/) {
                    value = false // should be something like reset attributes ...
                    mandatory = false
                    parentObject = true
                }

                if(value) {
                    if(_line) {
                        _line = (_line =~ /.*@possibleValues\s*?(.*)/)[0][1]
                        valueLines << _line
                    }
                }

                if(mandatory) {
                    if(_line) {
                        _line = (_line =~ /.*@mandatory\s*?(.*)/)[0][1]
                        mandatoryLines << _line
                    }
                }

                if(parentObject) {
                    if(_line) {
                        _line = (_line =~ /.*@parentConfigKey\s*?(.*)/)[0][1]
                        parentObjectLines << _line
                    }
                }

                if(!value && !mandatory && !parentObject) {
                    docuLines << _line
                }
            }

            if(docu && line.trim() ==~ /^.*\*\//) {
                docu = false
                value = false
                mandatory = false
                parentObject = false
                docuEnd = true
            }
        }
    }

    private static isHeader(line) {
        Matcher headerMatcher = (line =~ /(?:(?:def|void)\s*call\s*\()|(?:@.*)/ )
        return headerMatcher.size() == 1
    }

    private static retrieveParameterName(line) {
        Matcher m = (line =~ /.*'(.*)'.*/)
        if(m.size() == 1 && m[0].size() == 2)
            return m[0][1]
        return null
    }

    static getScopedParameters(def script) {

        def params = [:]

        params.put('STEP_CONFIG', script.STEP_CONFIG_KEYS ?: [])
        params.put('GENERAL_CONFIG', script.GENERAL_CONFIG_KEYS ?: [] )
        params.put('STAGE_CONFIG', script.PARAMETER_KEYS ?: [] )

        return params
    }

    static getRequiredParameters(File f) {
        def params = [] as Set
        f.eachLine  {
            line ->
                if (line ==~ /.*withMandatoryProperty.*/) {
                    def param = (line =~ /.*withMandatoryProperty\('(.*)'/)[0][1]
                    params << param
                }
        }
        return params
    }

    static getParentObjectMappings(File f) {
        def mappings = [:]
        def parentObjectKey = ''
        f.eachLine  {
            line ->
                if (line ==~ /.*parentConfigKey.*/ && !parentObjectKey) {
                    def param = (line =~ /.*parentConfigKey\s*?(.*)/)[0][1]
                    parentObjectKey = param.trim()
                } else if (line ==~ /\s*?(.*)[,]{0,1}/ && parentObjectKey) {
                    def pName = retrieveParameterName(line)
                    if(pName) {
                        mappings.put(pName, parentObjectKey)
                        parentObjectKey = ''
                    }
                }
        }
        return mappings
    }

    static getValue(Map config, def pPath) {
        def p =config[pPath.head()]
        if(pPath.size() == 1) return p // there is no tail
        if(p in Map) getValue(p, pPath.tail())
        else return p
    }

    static resolveDocuRelevantSteps(GroovyScriptEngine gse, File stepsDir) {

        def docuRelevantSteps = []

        stepsDir.traverse(type: FileType.FILES, maxDepth: 0) {
            if(it.getName().endsWith('.groovy')) {
                def scriptName = (it =~  /vars\${File.separator}(.*)\.groovy/)[0][1]
                def stepScript = gse.createScript("${scriptName}.groovy", new Binding())
                for (def method in stepScript.getClass().getMethods()) {
                    if(method.getName() == 'call' && method.getAnnotation(GenerateDocumentation) != null) {
                        docuRelevantSteps << scriptName
                        break
                    }
                }
            }
        }
        docuRelevantSteps
    }
}

roots = [
    new File(Helper.projectRoot, "vars").getAbsolutePath(),
    new File(Helper.projectRoot, "src").getAbsolutePath()
    ]

stepsDir = null
stepsDocuDir = null
String customDefaults = null

steps = []

//
// assign parameters

if(args.length >= 1)
    stepsDir = new File(args[0])

stepsDir = stepsDir ?: new File(Helper.projectRoot, "vars")

if(args.length >= 2)
    stepsDocuDir = new File(args[1])

stepsDocuDir = stepsDocuDir ?: new File(Helper.projectRoot, "documentation/docs/steps")

def argsDrop = 2
if(args.length >= 3 && args[2].contains('.yml')) {
    customDefaults = args[2]
    argsDrop ++
}

if(args.length >= 3)
    steps = (args as List).drop(argsDrop)  // the first two entries are stepsDir and docuDir
                                    // the other parts are considered as step names


// assign parameters
//

//
// sanity checks

if( !stepsDocuDir.exists() ) {
    System.err << "Steps docu dir '${stepsDocuDir}' does not exist.\n"
    System.exit(1)
}

if( !stepsDir.exists() ) {
    System.err << "Steps dir '${stepsDir}' does not exist.\n"
    System.exit(1)
}

// sanity checks
//

def gse = new GroovyScriptEngine([ stepsDir.getAbsolutePath()  ] as String[], GenerateDocumentation.class.getClassLoader() )

//
// find all the steps we have to document (if no step has been provided from outside)
if( ! steps) {
    steps = Helper.resolveDocuRelevantSteps(gse, stepsDir)
} else {
    System.err << "[INFO] Generating docu only for step ${steps.size > 1 ? 's' : ''} ${steps}.\n"
}

def prepareDefaultValuesStep = Helper.getPrepareDefaultValuesStep(gse)

boolean exceptionCaught = false

def stepDescriptors = [:]
for (step in steps) {
    try {
        stepDescriptors."${step}" = handleStep(step, prepareDefaultValuesStep, gse, customDefaults)
    } catch(Exception e) {
        exceptionCaught = true
        System.err << "${e.getClass().getName()} caught while handling step '${step}': ${e.getMessage()}.\n"
    }
}

// replace @see tag in docu by docu from referenced step.
for(step in stepDescriptors) {
    if(step.value.parameters) {
        for(param in step.value.parameters) {
            if( param?.value?.docu?.contains('@see')) {
                def otherStep = param.value.docu.replaceAll('@see', '').trim()
                param.value.docu = fetchTextFrom(otherStep, param.key, stepDescriptors)
                param.value.mandatory = fetchMandatoryFrom(otherStep, param.key, stepDescriptors)
                if(! param.value.value)
                    param.value.value = fetchPossibleValuesFrom(otherStep, param.key, stepDescriptors)
            }
        }
    }
}

for(step in stepDescriptors) {
    try {
        renderStep(step.key, step.value)
        System.err << "[INFO] Step '${step.key}' has been rendered.\n"
    } catch(Exception e) {
        exceptionCaught = true
        System.err << "${e.getClass().getName()} caught while rendering step '${step}': ${e.getMessage()}.\n"
    }
}

if(exceptionCaught) {
    System.err << "[ERROR] Exception caught during generating documentation. Check earlier log for details.\n"
    System.exit(1)
}

System.err << "[INFO] done.\n"

void renderStep(stepName, stepProperties) {

    File theStepDocu = new File(stepsDocuDir, "${stepName}.md")

    if(!theStepDocu.exists()) {
        System.err << "[WARNING] step docu input file for step '${stepName}' is missing.\n"
        return
    }

    def binding = [
        docGenStepName      : stepName,
        docGenDescription   : 'Description\n\n' + stepProperties.description,
        docGenParameters    : 'Parameters\n\n' + TemplateHelper.createParametersSection(stepProperties.parameters),
        docGenConfiguration : 'Step configuration\n\n' + TemplateHelper.createStepConfigurationSection(stepProperties.parameters)
    ]
    def template = new StreamingTemplateEngine().createTemplate(theStepDocu.text)
    String text = template.make(binding)

    theStepDocu.withWriter { w -> w.write text }
}

def fetchTextFrom(def step, def parameterName, def steps) {
    try {
        def docuFromOtherStep = steps[step]?.parameters[parameterName]?.docu
        if(! docuFromOtherStep) throw new IllegalStateException("No docu found for parameter '${parameterName}' in step ${step}.")
        return docuFromOtherStep
    } catch(e) {
        System.err << "[ERROR] Cannot retrieve docu for parameter ${parameterName} from step ${step}.\n"
        throw e
    }
}

def fetchMandatoryFrom(def step, def parameterName, def steps) {
    try {
        return steps[step]?.parameters[parameterName]?.mandatory
    } catch(e) {
        System.err << "[ERROR] Cannot retrieve docu for parameter ${parameterName} from step ${step}.\n"
        throw e
    }
}

<<<<<<< HEAD
def handleStep(stepName, prepareDefaultValuesStep, gse, customDefaults) {
=======
def fetchPossibleValuesFrom(def step, def parameterName, def steps) {
        return steps[step]?.parameters[parameterName]?.value ?: ''
}

def handleStep(stepName, prepareDefaultValuesStep, gse) {
>>>>>>> e2544be0

    File theStep = new File(stepsDir, "${stepName}.groovy")
    File theStepDocu = new File(stepsDocuDir, "${stepName}.md")

    if(!theStepDocu.exists()) {
        System.err << "[WARNING] step docu input file for step '${stepName}' is missing.\n"
        return
    }

    System.err << "[INFO] Handling step '${stepName}'.\n"

    Map prepareDefaultValuesStepParams = [:]
    if (customDefaults)
        prepareDefaultValuesStepParams.customDefaults = customDefaults

    def defaultConfig = Helper.getConfigHelper(getClass().getClassLoader(),
                                                roots,
                                                Helper.getDummyScript(prepareDefaultValuesStep, stepName, prepareDefaultValuesStepParams)).use()

    def params = [] as Set

    //
    // scopedParameters is a map containing the scope as key and the parameters
    // defined with that scope as a set of strings.

    def scopedParameters

    try {
        scopedParameters = Helper.getScopedParameters(gse.createScript( "${stepName}.groovy", new Binding() ))
        scopedParameters.each { k, v -> params.addAll(v) }
    } catch(Exception e) {
        System.err << "[ERROR] Step '${stepName}' violates naming convention for scoped parameters: ${e}.\n"
        throw e
    }
    def requiredParameters = Helper.getRequiredParameters(theStep)

    params.addAll(requiredParameters)

    // translate parameter names according to compatibility annotations
    def parentObjectMappings = Helper.getParentObjectMappings(theStep)
    def compatibleParams = [] as Set
    if(parentObjectMappings) {
        params.each {
                if (parentObjectMappings[it])
                    compatibleParams.add(parentObjectMappings[it] + '/' + it)
                else
                    compatibleParams.add(it)
        }
        if (compatibleParams)
            params = compatibleParams
    }

    def step = [parameters:[:]]

    //
    // START special handling for 'script' parameter
    // ... would be better if there is no special handling required ...

    step.parameters['script'] = [
                                docu: 'The common script environment of the Jenkinsfile running. ' +
                                        'Typically the reference to the script calling the pipeline ' +
                                        'step is provided with the this parameter, as in `script: this`. ' +
                                        'This allows the function to access the ' +
                                        'commonPipelineEnvironment for retrieving, for example, configuration parameters.',
                                required: true,

                                GENERAL_CONFIG: false,
                                STEP_CONFIG: false
                            ]

    // END special handling for 'script' parameter

    Helper.normalize(params).toSorted().each {

        it ->

            def defaultValue = Helper.getValue(defaultConfig, it.split('/'))

            def parameterProperties =   [
                                            defaultValue: defaultValue,
                                            required: requiredParameters.contains((it as String)) && defaultValue == null
                                        ]

            step.parameters.put(it, parameterProperties)

            // The scope is only defined for the first level of a hierarchical configuration.
            // If the first part is found, all nested parameters are allowed with that scope.
            def firstPart = it.split('/').head()
            scopedParameters.each { key, val ->
                parameterProperties.put(key, val.contains(firstPart))
            }
    }

    Helper.scanDocu(theStep, step)

    step
}<|MERGE_RESOLUTION|>--- conflicted
+++ resolved
@@ -523,15 +523,11 @@
     }
 }
 
-<<<<<<< HEAD
-def handleStep(stepName, prepareDefaultValuesStep, gse, customDefaults) {
-=======
 def fetchPossibleValuesFrom(def step, def parameterName, def steps) {
         return steps[step]?.parameters[parameterName]?.value ?: ''
 }
 
-def handleStep(stepName, prepareDefaultValuesStep, gse) {
->>>>>>> e2544be0
+def handleStep(stepName, prepareDefaultValuesStep, gse, customDefaults) {
 
     File theStep = new File(stepsDir, "${stepName}.groovy")
     File theStepDocu = new File(stepsDocuDir, "${stepName}.md")
