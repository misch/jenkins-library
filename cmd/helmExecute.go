package cmd

import (
	"fmt"
	"path"

	"github.com/SAP/jenkins-library/pkg/kubernetes"
	"github.com/SAP/jenkins-library/pkg/log"
	"github.com/SAP/jenkins-library/pkg/piperenv"
	"github.com/SAP/jenkins-library/pkg/telemetry"
	"github.com/SAP/jenkins-library/pkg/versioning"
)

func helmExecute(config helmExecuteOptions, telemetryData *telemetry.CustomData, commonPipelineEnvironment *helmExecuteCommonPipelineEnvironment) {
	helmConfig := kubernetes.HelmExecuteOptions{
		AdditionalParameters:      config.AdditionalParameters,
		ChartPath:                 config.ChartPath,
		Image:                     config.Image,
		Namespace:                 config.Namespace,
		KubeContext:               config.KubeContext,
		KeepFailedDeployments:     config.KeepFailedDeployments,
		KubeConfig:                config.KubeConfig,
		HelmDeployWaitSeconds:     config.HelmDeployWaitSeconds,
		DockerConfigJSON:          config.DockerConfigJSON,
		AppVersion:                config.AppVersion,
		Dependency:                config.Dependency,
		PackageDependencyUpdate:   config.PackageDependencyUpdate,
		HelmValues:                config.HelmValues,
		FilterTest:                config.FilterTest,
		DumpLogs:                  config.DumpLogs,
		TargetRepositoryURL:       config.TargetRepositoryURL,
		TargetRepositoryName:      config.TargetRepositoryName,
		TargetRepositoryUser:      config.TargetRepositoryUser,
		TargetRepositoryPassword:  config.TargetRepositoryPassword,
		HelmCommand:               config.HelmCommand,
		CustomTLSCertificateLinks: config.CustomTLSCertificateLinks,
		Version:                   config.Version,
		PublishVersion:            config.Version,
	}

	utils := kubernetes.NewDeployUtilsBundle(helmConfig.CustomTLSCertificateLinks)

	artifactOpts := versioning.Options{
		VersioningScheme: "library",
	}

	artifact, err := versioning.GetArtifact("helm", "", &artifactOpts, utils)
	if err != nil {
		log.Entry().WithError(err).Fatalf("getting artifact information failed: %v", err)
	}
	artifactInfo, err := artifact.GetCoordinates()

	helmConfig.DeploymentName = artifactInfo.ArtifactID

	if len(helmConfig.PublishVersion) == 0 {
		helmConfig.PublishVersion = artifactInfo.Version
	}

	// err = parseAndRenderCPETemplate(config, GeneralConfig.EnvRootPath, utils)
	// if err != nil {
	// 	log.Entry().WithError(err).Fatalf("failed to parse/render template: %v", err)
	// }

	helmExecutor := kubernetes.NewHelmExecutor(helmConfig, utils, GeneralConfig.Verbose, log.Writer())

	// error situations should stop execution through log.Entry().Fatal() call which leads to an os.Exit(1) in the end
	if err := runHelmExecute(config, helmExecutor, commonPipelineEnvironment); err != nil {
		log.Entry().WithError(err).Fatalf("step execution failed: %v", err)
	}
}

func runHelmExecute(config helmExecuteOptions, helmExecutor kubernetes.HelmExecutor, commonPipelineEnvironment *helmExecuteCommonPipelineEnvironment) error {
	switch config.HelmCommand {
	case "upgrade":
		if err := helmExecutor.RunHelmUpgrade(); err != nil {
			return fmt.Errorf("failed to execute upgrade: %v", err)
		}
	case "lint":
		if err := helmExecutor.RunHelmLint(); err != nil {
			return fmt.Errorf("failed to execute helm lint: %v", err)
		}
	case "install":
		if err := helmExecutor.RunHelmInstall(); err != nil {
			return fmt.Errorf("failed to execute helm install: %v", err)
		}
	case "test":
		if err := helmExecutor.RunHelmTest(); err != nil {
			return fmt.Errorf("failed to execute helm test: %v", err)
		}
	case "uninstall":
		if err := helmExecutor.RunHelmUninstall(); err != nil {
			return fmt.Errorf("failed to execute helm uninstall: %v", err)
		}
	case "dependency":
		if err := helmExecutor.RunHelmDependency(); err != nil {
			return fmt.Errorf("failed to execute helm dependency: %v", err)
		}
	case "publish":
		targetURL, err := helmExecutor.RunHelmPublish()
		if err != nil {
			return fmt.Errorf("failed to execute helm publish: %v", err)
		}
<<<<<<< HEAD
		// !!!
=======
>>>>>>> eba9890e
		commonPipelineEnvironment.custom.helmChartURL = targetURL
	default:
		if err := runHelmExecuteDefault(config, helmExecutor, commonPipelineEnvironment); err != nil {
			return err
		}
	}

	return nil
}

func runHelmExecuteDefault(config helmExecuteOptions, helmExecutor kubernetes.HelmExecutor, commonPipelineEnvironment *helmExecuteCommonPipelineEnvironment) error {
	if err := helmExecutor.RunHelmLint(); err != nil {
		return fmt.Errorf("failed to execute helm lint: %v", err)
	}

	if len(config.Dependency) > 0 {
		if err := helmExecutor.RunHelmDependency(); err != nil {
			return fmt.Errorf("failed to execute helm dependency: %v", err)
		}
	}

	if config.Publish {
		targetURL, err := helmExecutor.RunHelmPublish()
		if err != nil {
			return fmt.Errorf("failed to execute helm publish: %v", err)
		}
<<<<<<< HEAD
		// !!!
=======
>>>>>>> eba9890e
		commonPipelineEnvironment.custom.helmChartURL = targetURL
	}

	return nil
}

// parseAndRenderCPETemplate allows to parse and render a template which contains references to the CPE
func parseAndRenderCPETemplate(config helmExecuteOptions, rootPath string, utils kubernetes.DeployUtils) error {
	cpe := piperenv.CPEMap{}
	err := cpe.LoadFromDisk(path.Join(rootPath, "commonPipelineEnvironment"))
	if err != nil {
		return fmt.Errorf("failed to load values from commonPipelineEnvironment: %v", err)
	}

	valueFiles := []string{}
	defaultValueFile := fmt.Sprintf("%s/%s", config.ChartPath, "values.yaml")
	defaultValueFileExists, err := utils.FileExists(defaultValueFile)
	if err != nil {
		return err
	}

	if defaultValueFileExists {
		valueFiles = append(valueFiles, defaultValueFile)
	} else {
		if len(config.HelmValues) == 0 {
			return fmt.Errorf("no value file to proccess, please provide value file(s)")
		}
	}
	valueFiles = append(valueFiles, config.HelmValues...)

	for _, valueFile := range valueFiles {
		cpeTemplate, err := utils.FileRead(valueFile)
		if err != nil {
			return fmt.Errorf("failed to read file: %v", err)
		}
		generated, err := cpe.ParseTemplate(string(cpeTemplate))
		if err != nil {
			return fmt.Errorf("failed to parse template: %v", err)
		}
		err = utils.FileWrite(valueFile, generated.Bytes(), 0700)
		if err != nil {
			return fmt.Errorf("failed to update file: %v", err)
		}
	}

	return nil
}<|MERGE_RESOLUTION|>--- conflicted
+++ resolved
@@ -100,10 +100,6 @@
 		if err != nil {
 			return fmt.Errorf("failed to execute helm publish: %v", err)
 		}
-<<<<<<< HEAD
-		// !!!
-=======
->>>>>>> eba9890e
 		commonPipelineEnvironment.custom.helmChartURL = targetURL
 	default:
 		if err := runHelmExecuteDefault(config, helmExecutor, commonPipelineEnvironment); err != nil {
@@ -130,10 +126,6 @@
 		if err != nil {
 			return fmt.Errorf("failed to execute helm publish: %v", err)
 		}
-<<<<<<< HEAD
-		// !!!
-=======
->>>>>>> eba9890e
 		commonPipelineEnvironment.custom.helmChartURL = targetURL
 	}
 
