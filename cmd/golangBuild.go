--- conflicted
+++ resolved
@@ -192,20 +192,8 @@
 		return err
 	}
 
-<<<<<<< HEAD
-	fmt.Printf("\n====== %+v ======\n", "platforms")
-	fmt.Printf("\n%+v\n", platforms)
-
-	for index, platform := range platforms {
-
-		fmt.Printf("\n====== loop %+v ======\n", index)
-		fmt.Printf("\n%+v\n", platform)
-
-		binaryNames, err := runGolangBuildPerArchitecture(config, utils, ldflags, platform)
-=======
 	for _, platform := range platforms {
 		binaryNames, err := runGolangBuildPerArchitecture(config, goModFile, utils, ldflags, platform)
->>>>>>> bcf864e7
 
 		if err != nil {
 			return err
