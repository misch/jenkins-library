package com.sap.piper

class ConfigurationHelper implements Serializable {
    static def loadStepDefaults(Script step){
        return new ConfigurationHelper(step)
            .initDefaults(step)
            .loadDefaults()
    }

    private Map config = [:]
    private String name

    ConfigurationHelper(Script step){
        name = step.STEP_NAME
        if(!name) throw new IllegalArgumentException('Step has no public name property!')
    }

    private final ConfigurationHelper initDefaults(Script step){
        step.prepareDefaultValues()
        return this
    }

    private final ConfigurationHelper loadDefaults(){
        config = ConfigurationLoader.defaultGeneralConfiguration()
        mixin(ConfigurationLoader.defaultStepConfiguration(null, name))
        return this
    }

    ConfigurationHelper mixinGeneralConfig(commonPipelineEnvironment, Set filter = null){
        Map stepConfiguration = ConfigurationLoader.generalConfiguration([commonPipelineEnvironment: commonPipelineEnvironment])
        return mixin(stepConfiguration, filter)
    }

    ConfigurationHelper mixinStageConfig(commonPipelineEnvironment, stageName, Set filter = null){
        Map stageConfiguration = ConfigurationLoader.stageConfiguration([commonPipelineEnvironment: commonPipelineEnvironment], stageName)
        return mixin(stageConfiguration, filter)
    }

    ConfigurationHelper mixinStepConfig(commonPipelineEnvironment, Set filter = null){
        if(!name) throw new IllegalArgumentException('Step has no public name property!')
        Map stepConfiguration = ConfigurationLoader.stepConfiguration([commonPipelineEnvironment: commonPipelineEnvironment], name)
        return mixin(stepConfiguration, filter)
    }

    ConfigurationHelper mixin(Map parameters, Set filter = null){
        config = ConfigurationMerger.merge(parameters, filter, config)
        return this
    }

    Map dependingOn(dependentKey){
        return [
            mixin: {key ->
                def dependentValue = config[dependentKey]
                if(config[key] == null && dependentValue && config[dependentValue])
                    config[key] = config[dependentValue][key]
                return this
            }
        ]
    }

    ConfigurationHelper addIfEmpty(key, value){
        if (config[key] instanceof Boolean) {
            return this
        } else if (!config[key]){
            config[key] = value
        }
        return this
    }

    Map use(){ return config }

    ConfigurationHelper(Map config = [:]){
        this.config = config
    }

    def getConfigProperty(key) {
        return getConfigPropertyNested(config, key)
    }

    def getConfigProperty(key, defaultValue) {
        def value = getConfigProperty(key)
        if (value == null) {
            return defaultValue
        }
        return value
    }

    private getConfigPropertyNested(Map config, key) {

<<<<<<< HEAD
        List parts = (key in String) ? (key as CharSequence).tokenize('/') : ([key] as List)

        if(config[parts.head()] != null) {

            if(config[parts.head()] in Map && parts.size() > 1) {
                return getConfigPropertyNested(config[parts.head()], String.join('/', parts[1..parts.size()-1]))
=======
        def separator = '/'

        // reason for cast to CharSequence: String#tokenize(./.) causes a deprecation warning.
        List parts = (key in String) ? (key as CharSequence).tokenize(separator) : ([key] as List)

        if(config[parts.head()] != null) {

            if(config[parts.head()] in Map && ! parts.tail().isEmpty()) {
                return getConfigPropertyNested(config[parts.head()], (parts.tail() as Iterable).join(separator))
>>>>>>> 00a2e088
            }

            if (config[parts.head()].class == String) {
                return (config[parts.head()] as String).trim()
            }
        }

<<<<<<< HEAD
=======

>>>>>>> 00a2e088
        return config[parts.head()]
    }

    def isPropertyDefined(key){

        def value = getConfigProperty(key)

        if(value == null){
            return false
        }

        if(value.class == String){
            return value?.isEmpty() == false
        }

        if(value){
            return true
        }

        return false
    }

    def getMandatoryProperty(key, defaultValue = null, errorMessage = null) {

        def paramValue = getConfigProperty(key, defaultValue)

        if (paramValue == null) {
            if(! errorMessage) errorMessage = "ERROR - NO VALUE AVAILABLE FOR ${key}"
            throw new IllegalArgumentException(errorMessage)
        }
        return paramValue
    }

    def withMandatoryProperty(key, errorMessage = null){
        getMandatoryProperty(key, null, errorMessage)
        return this
    }
}<|MERGE_RESOLUTION|>--- conflicted
+++ resolved
@@ -87,14 +87,6 @@
 
     private getConfigPropertyNested(Map config, key) {
 
-<<<<<<< HEAD
-        List parts = (key in String) ? (key as CharSequence).tokenize('/') : ([key] as List)
-
-        if(config[parts.head()] != null) {
-
-            if(config[parts.head()] in Map && parts.size() > 1) {
-                return getConfigPropertyNested(config[parts.head()], String.join('/', parts[1..parts.size()-1]))
-=======
         def separator = '/'
 
         // reason for cast to CharSequence: String#tokenize(./.) causes a deprecation warning.
@@ -104,7 +96,6 @@
 
             if(config[parts.head()] in Map && ! parts.tail().isEmpty()) {
                 return getConfigPropertyNested(config[parts.head()], (parts.tail() as Iterable).join(separator))
->>>>>>> 00a2e088
             }
 
             if (config[parts.head()].class == String) {
@@ -112,10 +103,6 @@
             }
         }
 
-<<<<<<< HEAD
-=======
-
->>>>>>> 00a2e088
         return config[parts.head()]
     }
 
