--- conflicted
+++ resolved
@@ -49,8 +49,6 @@
         BackendType backendType = getBackendTypeAndLogInfoIfCMIntegrationDisabled(this, configuration)
         if(backendType == BackendType.NONE) return
 
-        new Utils().pushToSWA([step: STEP_NAME], configuration)
-
         configHelper
             .withMandatoryProperty('changeManagement/clientOpts')
             .withMandatoryProperty('changeManagement/credentialsId')
@@ -64,12 +62,10 @@
 
         def changeDocumentId = null
 
-<<<<<<< HEAD
         new Utils().pushToSWA([step: STEP_NAME,
                                stepParam1: parameters?.script == null], configuration)
-=======
+
         if(backendType == BackendType.SOLMAN) {
->>>>>>> f3972672
 
             changeDocumentId = configuration.changeDocumentId
 
