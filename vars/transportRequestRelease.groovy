--- conflicted
+++ resolved
@@ -11,18 +11,6 @@
 
 @Field def STEP_NAME = 'transportRequestRelease'
 
-<<<<<<< HEAD
-@Field Set parameterKeys = [
-    'changeDocumentId',
-    'transportRequestId',
-    'credentialsId',
-    'endpoint',
-    'gitChangeDocumentLabel',
-    'gitFormat',
-    'gitFrom',
-    'gitTo'
-  ]
-
 @Field Set stepConfigurationKeys = [
     'credentialsId',
     'endpoint',
@@ -30,12 +18,6 @@
     'gitFormat',
     'gitFrom',
     'gitTo'
-=======
-@Field Set stepConfigurationKeys = [
-    'credentialsId',
-    'cmClientOpts',
-    'endpoint'
->>>>>>> b36ece46
   ]
 
 @Field Set parameterKeys = stepConfigurationKeys.plus([
@@ -53,10 +35,16 @@
 
         ChangeManagement cm = parameters.cmUtils ?: new ChangeManagement(script)
 
-<<<<<<< HEAD
-        Map configuration = ConfigurationMerger.merge(script, STEP_NAME,
-                                                      parameters, parameterKeys,
-                                                      stepConfigurationKeys)
+        Map configuration = ConfigurationHelper
+                            .loadStepDefaults(this)
+                            .mixinGeneralConfig(script.commonPipelineEnvironment, generalConfigurationKeys)
+                            .mixinStageConfig(script.commonPipelineEnvironment, parameters.stageName?:env.STAGE_NAME, stepConfigurationKeys)
+                            .mixinStepConfig(script.commonPipelineEnvironment, stepConfigurationKeys)
+                            .mixin(parameters, parameterKeys)
+                            .withMandatoryProperty('changeDocumentId')
+                            .withMandatoryProperty('transportRequestId')
+                            .withMandatoryProperty('endpoint')
+                            .use()
 
         def changeDocumentId = configuration.changeDocumentId
 
@@ -88,29 +76,6 @@
             throw new AbortException("Change document id not provided (parameter: 'changeDocumentId' or via commit history).")
         }
 
-        boolean isInDevelopment
-
-        def transportRequestId = configuration.transportRequestId
-        if(!transportRequestId) throw new AbortException("Transport Request id not provided (parameter: 'transportRequestId').")
-
-        def credentialsId = configuration.credentialsId
-        if(!credentialsId) throw new AbortException("Credentials id not provided (parameter: 'credentialsId').")
-
-        def endpoint = configuration.endpoint
-        if(!endpoint) throw new AbortException("Solution Manager endpoint not provided (parameter: 'endpoint').")
-=======
-        Map configuration = ConfigurationHelper
-                            .loadStepDefaults(this)
-                            .mixinGeneralConfig(script.commonPipelineEnvironment, generalConfigurationKeys)
-                            .mixinStageConfig(script.commonPipelineEnvironment, parameters.stageName?:env.STAGE_NAME, stepConfigurationKeys)
-                            .mixinStepConfig(script.commonPipelineEnvironment, stepConfigurationKeys)
-                            .mixin(parameters, parameterKeys)
-                            .withMandatoryProperty('changeDocumentId')
-                            .withMandatoryProperty('transportRequestId')
-                            .withMandatoryProperty('endpoint')
-                            .use()
->>>>>>> b36ece46
-
         echo "[INFO] Closing transport request '${configuration.transportRequestId}' for change document '${configuration.changeDocumentId}'."
 
         withCredentials([usernamePassword(
