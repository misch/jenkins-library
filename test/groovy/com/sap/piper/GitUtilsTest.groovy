--- conflicted
+++ resolved
@@ -1,16 +1,12 @@
 package com.sap.piper
 
-<<<<<<< HEAD
 import hudson.AbortException
-=======
 import static org.hamcrest.Matchers.equalTo
 import static org.hamcrest.Matchers.hasEntry
-import static org.hamcrest.Matchers.hasItem
 import static org.hamcrest.Matchers.is
 import static org.hamcrest.Matchers.notNullValue
 import static org.hamcrest.Matchers.startsWith
 
->>>>>>> ce362f4a
 import org.junit.Before
 import org.junit.Rule
 import org.junit.Test
@@ -139,10 +135,7 @@
         String[] log = gitUtils.extractLogLines('xyz')
         assertNotNull(log)
         assertThat(log.size(),is(equalTo(0)))
-<<<<<<< HEAD
     }
-=======
-	}
 
     @Test
     void testHandleTestRepository() {
@@ -162,6 +155,5 @@
         assertThat(gitMap, hasEntry('branch', config.gitBranch))
         assertThat(stashName, startsWith('testContent-'))
         assertThat(result, startsWith('testContent-'))
-	}
->>>>>>> ce362f4a
+    }
 }