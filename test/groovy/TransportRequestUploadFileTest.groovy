--- conflicted
+++ resolved
@@ -60,10 +60,9 @@
     @Test
     public void changeDocumentIdNotProvidedTest() {
 
-<<<<<<< HEAD
         thrown.expect(IllegalArgumentException)
-        thrown.expectMessage("ERROR - NO VALUE AVAILABLE FOR changeDocumentId")
-=======
+        thrown.expectMessage("Change document id not provided (parameter: 'changeDocumentId' or via commit history).")
+
         ChangeManagement cm = new ChangeManagement(nullScript) {
             String getChangeDocumentId(
                                        String from,
@@ -74,10 +73,6 @@
                                         throw new ChangeManagementException('Cannot retrieve changeId from git commits.')
                                     }
         }
-
-        thrown.expect(AbortException)
-        thrown.expectMessage("Change document id not provided (parameter: 'changeDocumentId' or via commit history).")
->>>>>>> 1bb3cb4d
 
         jsr.step.call(script: nullScript, transportRequestId: '001', applicationId: 'app', filePath: '/path', cmUtils: cm)
     }
