--- conflicted
+++ resolved
@@ -379,14 +379,6 @@
 		log.Entry().WithError(err).Fatal("Helm dependency call failed")
 	}
 
-<<<<<<< HEAD
-	// ******
-	// err := h.utils.Chmod(filepath.Join(h.config.ChartPath, "charts"), 0777)
-	// if err != nil {
-	// 	fmt.Println("failed to change permissions: %w", err)
-	// }
-	// ******
-=======
 	dependencyDir := filepath.Join(h.config.ChartPath, "charts")
 	exists, err := h.utils.DirExists(dependencyDir)
 	if err != nil {
@@ -398,7 +390,6 @@
 			return fmt.Errorf("failed to change permissions: %v", err)
 		}
 	}
->>>>>>> eba9890e
 
 	return nil
 }
