package kubernetes

import (
	"fmt"
	"io"
	"net/http"
	"strings"

	piperhttp "github.com/SAP/jenkins-library/pkg/http"
	"github.com/SAP/jenkins-library/pkg/log"
)

// HelmExecutor is used for mock
type HelmExecutor interface {
	RunHelmUpgrade() error
	RunHelmLint() error
	RunHelmInstall() error
	RunHelmUninstall() error
	RunHelmTest() error
	RunHelmPublish() (string, error)
	RunHelmDependency() error
}

// HelmExecute struct
type HelmExecute struct {
	utils   DeployUtils
	config  HelmExecuteOptions
	verbose bool
	stdout  io.Writer
}

// HelmExecuteOptions struct holds common parameters for functions RunHelm...
type HelmExecuteOptions struct {
	AdditionalParameters      []string `json:"additionalParameters,omitempty"`
	ChartPath                 string   `json:"chartPath,omitempty"`
	DeploymentName            string   `json:"deploymentName,omitempty"`
	ForceUpdates              bool     `json:"forceUpdates,omitempty"`
	HelmDeployWaitSeconds     int      `json:"helmDeployWaitSeconds,omitempty"`
	HelmValues                []string `json:"helmValues,omitempty"`
	Image                     string   `json:"image,omitempty"`
	KeepFailedDeployments     bool     `json:"keepFailedDeployments,omitempty"`
	KubeConfig                string   `json:"kubeConfig,omitempty"`
	KubeContext               string   `json:"kubeContext,omitempty"`
	Namespace                 string   `json:"namespace,omitempty"`
	DockerConfigJSON          string   `json:"dockerConfigJSON,omitempty"`
	Version                   string   `json:"version,omitempty"`
	AppVersion                string   `json:"appVersion,omitempty"`
	PublishVersion            string   `json:"publishVersion,omitempty"`
	Dependency                string   `json:"dependency,omitempty" validate:"possible-values=build list update"`
	PackageDependencyUpdate   bool     `json:"packageDependencyUpdate,omitempty"`
	DumpLogs                  bool     `json:"dumpLogs,omitempty"`
	FilterTest                string   `json:"filterTest,omitempty"`
	TargetRepositoryURL       string   `json:"targetRepositoryURL,omitempty"`
	TargetRepositoryName      string   `json:"targetRepositoryName,omitempty"`
	TargetRepositoryUser      string   `json:"targetRepositoryUser,omitempty"`
	TargetRepositoryPassword  string   `json:"targetRepositoryPassword,omitempty"`
	HelmCommand               string   `json:"helmCommand,omitempty"`
	CustomTLSCertificateLinks []string `json:"customTlsCertificateLinks,omitempty"`
}

// NewHelmExecutor creates HelmExecute instance
func NewHelmExecutor(config HelmExecuteOptions, utils DeployUtils, verbose bool, stdout io.Writer) HelmExecutor {
	return &HelmExecute{
		config:  config,
		utils:   utils,
		verbose: verbose,
		stdout:  stdout,
	}
}

// runHelmInit is used to set up env for executing helm command
func (h *HelmExecute) runHelmInit() error {
	helmLogFields := map[string]interface{}{}
	helmLogFields["Chart Path"] = h.config.ChartPath
	helmLogFields["Namespace"] = h.config.Namespace
	helmLogFields["Deployment Name"] = h.config.DeploymentName
	helmLogFields["Context"] = h.config.KubeContext
	helmLogFields["Kubeconfig"] = h.config.KubeConfig
	log.Entry().WithFields(helmLogFields).Debug("Calling Helm")

	helmEnv := []string{fmt.Sprintf("KUBECONFIG=%v", h.config.KubeConfig)}

	log.Entry().Debugf("Helm SetEnv: %v", helmEnv)
	h.utils.SetEnv(helmEnv)
	h.utils.Stdout(h.stdout)

	return nil
}

// runHelmAdd is used to add a chart repository
func (h *HelmExecute) runHelmAdd() error {
	helmParams := []string{
		"repo",
		"add",
	}
	if len(h.config.TargetRepositoryName) == 0 {
		return fmt.Errorf("there is no TargetRepositoryName value. 'helm repo add' command requires 2 arguments")
	}
	if len(h.config.TargetRepositoryURL) == 0 {
		return fmt.Errorf("there is no TargetRepositoryURL value. 'helm repo add' command requires 2 arguments")
	}
	if len(h.config.TargetRepositoryUser) != 0 {
		helmParams = append(helmParams, "--username", h.config.TargetRepositoryUser)
	}
	if len(h.config.TargetRepositoryPassword) != 0 {
		helmParams = append(helmParams, "--password", h.config.TargetRepositoryPassword)
	}
	helmParams = append(helmParams, h.config.TargetRepositoryName)
	helmParams = append(helmParams, h.config.TargetRepositoryURL)
	if h.verbose {
		helmParams = append(helmParams, "--debug")
	}

	if err := h.runHelmCommand(helmParams); err != nil {
		log.Entry().WithError(err).Fatal("Helm add call failed")
	}

	return nil
}

// RunHelmUpgrade is used to upgrade a release
func (h *HelmExecute) RunHelmUpgrade() error {
	err := h.runHelmInit()
	if err != nil {
		return fmt.Errorf("failed to execute deployments: %v", err)
	}

	helmParams := []string{
		"upgrade",
		h.config.DeploymentName,
	}

	if len(h.config.ChartPath) == 0 {
		if err := h.runHelmAdd(); err != nil {
			return fmt.Errorf("failed to add a chart repository: %v", err)
		}
		helmParams = append(helmParams, h.config.TargetRepositoryName)
	} else {
		helmParams = append(helmParams, h.config.ChartPath)
	}

	if h.verbose {
		helmParams = append(helmParams, "--debug")
	}

	for _, v := range h.config.HelmValues {
		helmParams = append(helmParams, "--values", v)
	}

	helmParams = append(
		helmParams,
		"--install",
		"--namespace", h.config.Namespace,
	)

	if h.config.ForceUpdates {
		helmParams = append(helmParams, "--force")
	}

	helmParams = append(helmParams, "--wait", "--timeout", fmt.Sprintf("%vs", h.config.HelmDeployWaitSeconds))

	if !h.config.KeepFailedDeployments {
		helmParams = append(helmParams, "--atomic")
	}

	if len(h.config.AdditionalParameters) > 0 {
		helmParams = append(helmParams, h.config.AdditionalParameters...)
	}

	if err := h.runHelmCommand(helmParams); err != nil {
		log.Entry().WithError(err).Fatal("Helm upgrade call failed")
	}

	return nil
}

// RunHelmLint is used to examine a chart for possible issues
func (h *HelmExecute) RunHelmLint() error {
	err := h.runHelmInit()
	if err != nil {
		return fmt.Errorf("failed to execute deployments: %v", err)
	}

	helmParams := []string{
		"lint",
		h.config.ChartPath,
	}

	for _, v := range h.config.HelmValues {
		helmParams = append(helmParams, "--values", v)
	}

	if h.verbose {
		helmParams = append(helmParams, "--debug")
	}

	h.utils.Stdout(h.stdout)
	log.Entry().Info("Calling helm lint ...")
	log.Entry().Debugf("Helm parameters: %v", helmParams)
	if err := h.utils.RunExecutable("helm", helmParams...); err != nil {
		log.Entry().WithError(err).Fatal("Helm lint call failed")
	}

	return nil
}

// RunHelmInstall is used to install a chart
func (h *HelmExecute) RunHelmInstall() error {
	if err := h.runHelmInit(); err != nil {
		return fmt.Errorf("failed to execute deployments: %v", err)
	}

	helmParams := []string{
		"install",
		h.config.DeploymentName,
	}

	if len(h.config.ChartPath) == 0 {
		if err := h.runHelmAdd(); err != nil {
			return fmt.Errorf("failed to add a chart repository: %v", err)
		}
		helmParams = append(helmParams, h.config.TargetRepositoryName)
	} else {
		helmParams = append(helmParams, h.config.ChartPath)
	}
	helmParams = append(helmParams, "--namespace", h.config.Namespace)
	helmParams = append(helmParams, "--create-namespace")
	if !h.config.KeepFailedDeployments {
		helmParams = append(helmParams, "--atomic")
	}
	helmParams = append(helmParams, "--wait", "--timeout", fmt.Sprintf("%vs", h.config.HelmDeployWaitSeconds))
	for _, v := range h.config.HelmValues {
		helmParams = append(helmParams, "--values", v)
	}
	if len(h.config.AdditionalParameters) > 0 {
		helmParams = append(helmParams, h.config.AdditionalParameters...)
	}
	if h.verbose {
		helmParams = append(helmParams, "--debug")
	}

	if h.verbose {
		helmParamsDryRun := helmParams
		helmParamsDryRun = append(helmParamsDryRun, "--dry-run")
		if err := h.runHelmCommand(helmParamsDryRun); err != nil {
			log.Entry().WithError(err).Error("Helm install --dry-run call failed")
		}
	}

	if err := h.runHelmCommand(helmParams); err != nil {
		log.Entry().WithError(err).Fatal("Helm install call failed")
	}

	return nil
}

// RunHelmUninstall is used to uninstall a chart
func (h *HelmExecute) RunHelmUninstall() error {
	err := h.runHelmInit()
	if err != nil {
		return fmt.Errorf("failed to execute deployments: %v", err)
	}

	helmParams := []string{
		"uninstall",
		h.config.DeploymentName,
	}
	if len(h.config.Namespace) <= 0 {
		return fmt.Errorf("namespace has not been set, please configure namespace parameter")
	}
	helmParams = append(helmParams, "--namespace", h.config.Namespace)
	if h.config.HelmDeployWaitSeconds > 0 {
		helmParams = append(helmParams, "--wait", "--timeout", fmt.Sprintf("%vs", h.config.HelmDeployWaitSeconds))
	}
	if h.verbose {
		helmParams = append(helmParams, "--debug")
	}

	if h.verbose {
		helmParamsDryRun := helmParams
		helmParamsDryRun = append(helmParamsDryRun, "--dry-run")
		if err := h.runHelmCommand(helmParamsDryRun); err != nil {
			log.Entry().WithError(err).Error("Helm uninstall --dry-run call failed")
		}
	}

	if err := h.runHelmCommand(helmParams); err != nil {
		log.Entry().WithError(err).Fatal("Helm uninstall call failed")
	}

	return nil
}

// RunHelmPackage is used to package a chart directory into a chart archive
func (h *HelmExecute) runHelmPackage() error {
	if len(h.config.ChartPath) == 0 {
		return fmt.Errorf("there is no ChartPath value. The chartPath value is mandatory")
	}

	err := h.runHelmInit()
	if err != nil {
		return fmt.Errorf("failed to execute deployments: %v", err)
	}

	helmParams := []string{
		"package",
		h.config.ChartPath,
	}
	if len(h.config.Version) > 0 {
		helmParams = append(helmParams, "--version", h.config.Version)
	}
	if h.config.PackageDependencyUpdate {
		helmParams = append(helmParams, "--dependency-update")
	}
	if len(h.config.AppVersion) > 0 {
		helmParams = append(helmParams, "--app-version", h.config.AppVersion)
	}
	if h.verbose {
		helmParams = append(helmParams, "--debug")
	}

	if err := h.runHelmCommand(helmParams); err != nil {
		log.Entry().WithError(err).Fatal("Helm package call failed")
	}

	return nil
}

// RunHelmTest is used to run tests for a release
func (h *HelmExecute) RunHelmTest() error {
	err := h.runHelmInit()
	if err != nil {
		return fmt.Errorf("failed to execute deployments: %v", err)
	}

	helmParams := []string{
		"test",
		h.config.ChartPath,
	}
	if len(h.config.FilterTest) > 0 {
		helmParams = append(helmParams, "--filter", h.config.FilterTest)
	}
	if h.config.DumpLogs {
		helmParams = append(helmParams, "--logs")
	}
	if h.verbose {
		helmParams = append(helmParams, "--debug")
	}

	if err := h.runHelmCommand(helmParams); err != nil {
		log.Entry().WithError(err).Fatal("Helm test call failed")
	}

	return nil
}

// RunHelmDependency is used to manage a chart's dependencies
func (h *HelmExecute) RunHelmDependency() error {
	if len(h.config.Dependency) == 0 {
		return fmt.Errorf("there is no dependency value. Possible values are build, list, update")
	}

	helmParams := []string{
		"dependency",
	}

	helmParams = append(helmParams, h.config.Dependency)

	helmParams = append(helmParams, h.config.ChartPath)

	if len(h.config.AdditionalParameters) > 0 {
		helmParams = append(helmParams, h.config.AdditionalParameters...)
	}

	if err := h.runHelmCommand(helmParams); err != nil {
		log.Entry().WithError(err).Fatal("Helm dependency call failed")
	}

	return nil
}

<<<<<<< HEAD
// RunHelmPublish is used to upload a chart to a registry
func (h *HelmExecute) RunHelmPublish() error {
=======
//RunHelmPublish is used to upload a chart to a registry
func (h *HelmExecute) RunHelmPublish() (string, error) {
>>>>>>> c52e42fc
	err := h.runHelmInit()
	if err != nil {
		return "", fmt.Errorf("failed to execute deployments: %v", err)
	}

	err = h.runHelmPackage()
	if err != nil {
		return "", fmt.Errorf("failed to execute deployments: %v", err)
	}

	if len(h.config.TargetRepositoryURL) == 0 {
		return "", fmt.Errorf("there's no target repository for helm chart publishing configured")
	}

	repoClientOptions := piperhttp.ClientOptions{
		Username:     h.config.TargetRepositoryUser,
		Password:     h.config.TargetRepositoryPassword,
		TrustedCerts: h.config.CustomTLSCertificateLinks,
	}

	h.utils.SetOptions(repoClientOptions)

	binary := fmt.Sprintf("%v", h.config.DeploymentName+"-"+h.config.PublishVersion+".tgz")

	targetPath := fmt.Sprintf("%v/%s", h.config.DeploymentName, binary)

	separator := "/"

	if strings.HasSuffix(h.config.TargetRepositoryURL, "/") {
		separator = ""
	}

	targetURL := fmt.Sprintf("%s%s%s", h.config.TargetRepositoryURL, separator, targetPath)

	log.Entry().Infof("publishing artifact: %s", targetURL)

	response, err := h.utils.UploadRequest(http.MethodPut, targetURL, binary, "", nil, nil, "binary")
	if err != nil {
		return "", fmt.Errorf("couldn't upload artifact: %w", err)
	}

	if !(response.StatusCode == 200 || response.StatusCode == 201) {
		return "", fmt.Errorf("couldn't upload artifact, received status code %d", response.StatusCode)
	}

	return targetURL, nil
}

func (h *HelmExecute) runHelmCommand(helmParams []string) error {

	h.utils.Stdout(h.stdout)
	log.Entry().Infof("Calling helm %v ...", h.config.HelmCommand)
	log.Entry().Debugf("Helm parameters: %v", helmParams)
	if err := h.utils.RunExecutable("helm", helmParams...); err != nil {
		log.Entry().WithError(err).Fatalf("Helm %v call failed", h.config.HelmCommand)
		return err
	}

	return nil
}<|MERGE_RESOLUTION|>--- conflicted
+++ resolved
@@ -379,13 +379,8 @@
 	return nil
 }
 
-<<<<<<< HEAD
 // RunHelmPublish is used to upload a chart to a registry
-func (h *HelmExecute) RunHelmPublish() error {
-=======
-//RunHelmPublish is used to upload a chart to a registry
 func (h *HelmExecute) RunHelmPublish() (string, error) {
->>>>>>> c52e42fc
 	err := h.runHelmInit()
 	if err != nil {
 		return "", fmt.Errorf("failed to execute deployments: %v", err)
