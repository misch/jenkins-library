package whitesource

import (
	"bytes"
	"encoding/json"
	"fmt"
	"io/ioutil"
	"net/http"
	"time"

	"github.com/SAP/jenkins-library/pkg/format"
	piperhttp "github.com/SAP/jenkins-library/pkg/http"
	"github.com/SAP/jenkins-library/pkg/log"
	"github.com/SAP/jenkins-library/pkg/reporting"
	"github.com/package-url/packageurl-go"
	"github.com/pkg/errors"
)

// ReportsDirectory defines the subfolder for the WhiteSource reports which are generated
const ReportsDirectory = "whitesource"

// Product defines a WhiteSource product with name and token
type Product struct {
	Name           string `json:"name"`
	Token          string `json:"token"`
	CreationDate   string `json:"creationDate,omitempty"`
	LastUpdateDate string `json:"lastUpdatedDate,omitempty"`
}

// Assignment describes a list of UserAssignments and GroupAssignments which can be attributed to a WhiteSource Product.
type Assignment struct {
	UserAssignments  []UserAssignment  `json:"userAssignments,omitempty"`
	GroupAssignments []GroupAssignment `json:"groupAssignments,omitempty"`
}

// UserAssignment holds an email address for a WhiteSource user
// which can be assigned to a WhiteSource Product in a specific role.
type UserAssignment struct {
	Email string `json:"email,omitempty"`
}

// GroupAssignment refers to the name of a particular group in WhiteSource.
type GroupAssignment struct {
	Name string `json:"name,omitempty"`
}

// Alert
type Alert struct {
	Vulnerability    Vulnerability `json:"vulnerability"`
	Type             string        `json:"type,omitempty"`
	Level            string        `json:"level,omitempty"`
	Library          Library       `json:"library,omitempty"`
	Project          string        `json:"project,omitempty"`
	DirectDependency bool          `json:"directDependency,omitempty"`
	Description      string        `json:"description,omitempty"`
	CreationDate     string        `json:"date,omitempty"`
	ModifiedDate     string        `json:"modifiedDate,omitempty"`
	Status           string        `json:"status,omitempty"`
}

// Title returns the issue title representation of the contents
func (a Alert) Title() string {
	if a.Type == "SECURITY_VULNERABILITY" {
		return fmt.Sprintf("Security Vulnerability %v %v", a.Vulnerability.Name, a.Library.ArtifactID)
	}
	return fmt.Sprintf("%v %v %v ", a.Type, a.Vulnerability.Name, a.Library.ArtifactID)
}

func (a Alert) ContainedIn(assessments *[]format.Assessment) (bool, error) {
	localPurl := a.Library.ToPackageUrl().ToString()
	for _, assessment := range *assessments {
		if assessment.Vulnerability == a.Vulnerability.Name {
			for _, purl := range assessment.Purls {
				assessmentPurl, err := purl.ToPackageUrl()
				assessmentPurlStr := assessmentPurl.ToString()
				if err != nil {
					log.SetErrorCategory(log.ErrorConfiguration)
					log.Entry().WithError(err).Errorf("assessment from file ignored due to invalid packageUrl '%s'", purl)
					return false, err
				}
				if assessmentPurlStr == localPurl {
					return true, nil
				}
			}
<<<<<<< HEAD
=======
		}
	}
	return false, nil
}

func transformLibToPurlType(libType string) string {
	// TODO verify and complete, only maven is proven so far
	switch libType {
	case "MAVEN_ARTIFACT":
		return packageurl.TypeMaven
	case "NODE_ARTIFACT":
		return packageurl.TypeNPM
	case "GOLANG_ARTIFACT":
		return packageurl.TypeGolang
	case "DOCKER_ARTIFACT":
		return packageurl.TypeGolang
	case "UNKNOWN_ARTIFACT":
		return packageurl.TypeGeneric
	}
	return packageurl.TypeGeneric
}

func consolidate(cvss2severity, cvss3severity string, cvss2score, cvss3score float64) string {
	switch cvss3severity {
	case "low":
		return "LOW"
	case "medium":
		return "MEDIUM"
	case "high":
		if cvss3score >= 9 {
			return "CRITICAL"
>>>>>>> b3f37650
		}
	}
	return false, nil
}

func transformLibToPurlType(libType string) string {
	// TODO verify and complete, only maven is proven so far
	switch libType {
	case "MAVEN_ARTIFACT":
		return packageurl.TypeMaven
	case "NODE_ARTIFACT":
		return packageurl.TypeNPM
	case "GOLANG_ARTIFACT":
		return packageurl.TypeGolang
	case "DOCKER_ARTIFACT":
		return packageurl.TypeDocker
	case "UNKNOWN_ARTIFACT":
		return packageurl.TypeGeneric
	}
	return packageurl.TypeGeneric
}

func consolidate(cvss2severity, cvss3severity string, cvss2score, cvss3score float64) string {
	cvssseverity := consolidateSeverities(cvss2severity, cvss3severity)
	switch cvssseverity {
	case "low":
		return "LOW"
	case "medium":
		return "MEDIUM"
	case "high":
		if cvss3score >= 9 || cvss2score >= 9 {
			return "CRITICAL"
		}
		return "HIGH"
	}
	return "none"
}

// ToMarkdown returns the markdown representation of the contents
func (a Alert) ToMarkdown() ([]byte, error) {
	score := consolidateScores(a.Vulnerability.Score, a.Vulnerability.CVSS3Score)

	vul := reporting.VulnerabilityReport{
		ArtifactID: a.Library.ArtifactID,
		// no information available about branch and commit, yet
		Branch:           "",
		CommitID:         "",
		Description:      a.Vulnerability.Description,
		DirectDependency: fmt.Sprint(a.DirectDependency),
		// no information available about footer, yet
		Footer: "",
		Group:  a.Library.GroupID,
		// no information available about pipeline name and link, yet
		PipelineName:      "",
		PipelineLink:      "",
		PublishDate:       a.Vulnerability.PublishDate,
		Resolution:        a.Vulnerability.TopFix.FixResolution,
		Score:             score,
		Severity:          consolidate(a.Vulnerability.Severity, a.Vulnerability.CVSS3Severity, a.Vulnerability.Score, a.Vulnerability.CVSS3Score),
		Version:           a.Library.Version,
		PackageURL:        a.Library.ToPackageUrl().ToString(),
		VulnerabilityLink: a.Vulnerability.URL,
		VulnerabilityName: a.Vulnerability.Name,
	}

	return vul.ToMarkdown()
}

// ToTxt returns the textual representation of the contents
func (a Alert) ToTxt() string {
	score := consolidateScores(a.Vulnerability.Score, a.Vulnerability.CVSS3Score)
	return fmt.Sprintf(`Vulnerability %v
Severity: %v
Base (NVD) Score: %v
Package: %v
Installed Version: %v
Package URL: %v
Description: %v
Fix Resolution: %v
Link: [%v](%v)`,
		a.Vulnerability.Name,
		a.Vulnerability.Severity,
		score,
		a.Library.ArtifactID,
		a.Library.Version,
		a.Library.ToPackageUrl().ToString(),
		a.Vulnerability.Description,
		a.Vulnerability.TopFix.FixResolution,
		a.Vulnerability.Name,
		a.Vulnerability.URL,
	)
}

func consolidateScores(cvss2score, cvss3score float64) float64 {
	score := cvss3score
	if score == 0 {
		score = cvss2score
	}
	return score
}

// Library
type Library struct {
	KeyUUID      string    `json:"keyUuid,omitempty"`
	KeyID        int       `json:"keyId,omitempty"`
	Name         string    `json:"name,omitempty"`
	Filename     string    `json:"filename,omitempty"`
	ArtifactID   string    `json:"artifactId,omitempty"`
	GroupID      string    `json:"groupId,omitempty"`
	Version      string    `json:"version,omitempty"`
	Sha1         string    `json:"sha1,omitempty"`
	LibType      string    `json:"type,omitempty"`
	Coordinates  string    `json:"coordinates,omitempty"`
	Dependencies []Library `json:"dependencies,omitempty"`
}

// ToPackageUrl constructs and returns the package URL of the library
func (l Library) ToPackageUrl() *packageurl.PackageURL {
	return packageurl.NewPackageURL(transformLibToPurlType(l.LibType), l.GroupID, l.ArtifactID, l.Version, nil, "")
}

// Vulnerability defines a vulnerability as returned by WhiteSource
type Vulnerability struct {
	Name              string      `json:"name,omitempty"`
	Type              string      `json:"type,omitempty"`
	Severity          string      `json:"severity,omitempty"`
	Score             float64     `json:"score,omitempty"`
	CVSS3Severity     string      `json:"cvss3_severity,omitempty"`
	CVSS3Score        float64     `json:"cvss3_score,omitempty"`
	PublishDate       string      `json:"publishDate,omitempty"`
	URL               string      `json:"url,omitempty"`
	Description       string      `json:"description,omitempty"`
	TopFix            Fix         `json:"topFix,omitempty"`
	AllFixes          []Fix       `json:"allFixes,omitempty"`
	FixResolutionText string      `json:"fixResolutionText,omitempty"`
	References        []Reference `json:"references,omitempty"`
}

// Fix defines a Fix as returned by WhiteSource
type Fix struct {
	Vulnerability string `json:"vulnerability,omitempty"`
	Type          string `json:"type,omitempty"`
	Origin        string `json:"origin,omitempty"`
	URL           string `json:"url,omitempty"`
	FixResolution string `json:"fixResolution,omitempty"`
	Date          string `json:"date,omitempty"`
	Message       string `json:"message,omitempty"`
	ExtraData     string `json:"extraData,omitempty"`
}

// Reference defines a reference for the library affected
type Reference struct {
	URL                 string `json:"url,omitempty"`
	Homepage            string `json:"homepage,omitempty"`
	GenericPackageIndex string `json:"genericPackageIndex,omitempty"`
}

// Project defines a WhiteSource project with name and token
type Project struct {
	ID             int64  `json:"id"`
	Name           string `json:"name"`
	PluginName     string `json:"pluginName"`
	Token          string `json:"token"`
	UploadedBy     string `json:"uploadedBy"`
	CreationDate   string `json:"creationDate,omitempty"`
	LastUpdateDate string `json:"lastUpdatedDate,omitempty"`
}

// Request defines a request object to be sent to the WhiteSource system
type Request struct {
	RequestType          string      `json:"requestType,omitempty"`
	UserKey              string      `json:"userKey,omitempty"`
	ProductToken         string      `json:"productToken,omitempty"`
	ProductName          string      `json:"productName,omitempty"`
	ProjectToken         string      `json:"projectToken,omitempty"`
	OrgToken             string      `json:"orgToken,omitempty"`
	Format               string      `json:"format,omitempty"`
	AlertType            string      `json:"alertType,omitempty"`
	ProductAdmins        *Assignment `json:"productAdmins,omitempty"`
	ProductMembership    *Assignment `json:"productMembership,omitempty"`
	AlertsEmailReceivers *Assignment `json:"alertsEmailReceivers,omitempty"`
	ProductApprovers     *Assignment `json:"productApprovers,omitempty"`
	ProductIntegrators   *Assignment `json:"productIntegrators,omitempty"`
	IncludeInHouseData   bool        `json:"includeInHouseData,omitempty"`
}

// System defines a WhiteSource System including respective tokens (e.g. org token, user token)
type System struct {
	httpClient    piperhttp.Sender
	orgToken      string
	serverURL     string
	userToken     string
	maxRetries    int
	retryInterval time.Duration
}

// DateTimeLayout is the layout of the time format used by the WhiteSource API.
const DateTimeLayout = "2006-01-02 15:04:05 -0700"

// NewSystem constructs a new System instance
func NewSystem(serverURL, orgToken, userToken string, timeout time.Duration) *System {
	httpClient := &piperhttp.Client{}
	httpClient.SetOptions(piperhttp.ClientOptions{TransportTimeout: timeout})
	return &System{
		serverURL:     serverURL,
		orgToken:      orgToken,
		userToken:     userToken,
		httpClient:    httpClient,
		maxRetries:    10,
		retryInterval: 3 * time.Second,
	}
}

// GetProductsMetaInfo retrieves meta information for all WhiteSource products a user has access to
func (s *System) GetProductsMetaInfo() ([]Product, error) {
	wsResponse := struct {
		ProductVitals []Product `json:"productVitals"`
	}{
		ProductVitals: []Product{},
	}

	req := Request{
		RequestType: "getOrganizationProductVitals",
	}

	err := s.sendRequestAndDecodeJSON(req, &wsResponse)
	if err != nil {
		return wsResponse.ProductVitals, err
	}

	return wsResponse.ProductVitals, nil
}

// GetProductByName retrieves meta information for a specific WhiteSource product
func (s *System) GetProductByName(productName string) (Product, error) {
	products, err := s.GetProductsMetaInfo()
	if err != nil {
		return Product{}, errors.Wrap(err, "failed to retrieve WhiteSource products")
	}

	for _, p := range products {
		if p.Name == productName {
			return p, nil
		}
	}

	return Product{}, fmt.Errorf("product '%v' not found in WhiteSource", productName)
}

// CreateProduct creates a new WhiteSource product and returns its product token.
func (s *System) CreateProduct(productName string) (string, error) {
	wsResponse := struct {
		ProductToken string `json:"productToken"`
	}{
		ProductToken: "",
	}

	req := Request{
		RequestType: "createProduct",
		ProductName: productName,
	}

	err := s.sendRequestAndDecodeJSON(req, &wsResponse)
	if err != nil {
		return "", err
	}

	return wsResponse.ProductToken, nil
}

// SetProductAssignments assigns various types of membership to a WhiteSource Product.
func (s *System) SetProductAssignments(productToken string, membership, admins, alertReceivers *Assignment) error {
	req := Request{
		RequestType:          "setProductAssignments",
		ProductToken:         productToken,
		ProductMembership:    membership,
		ProductAdmins:        admins,
		AlertsEmailReceivers: alertReceivers,
	}

	err := s.sendRequestAndDecodeJSON(req, nil)
	if err != nil {
		return err
	}

	return nil
}

// GetProjectsMetaInfo retrieves the registered projects for a specific WhiteSource product
func (s *System) GetProjectsMetaInfo(productToken string) ([]Project, error) {
	wsResponse := struct {
		ProjectVitals []Project `json:"projectVitals"`
	}{
		ProjectVitals: []Project{},
	}

	req := Request{
		RequestType:  "getProductProjectVitals",
		ProductToken: productToken,
	}

	err := s.sendRequestAndDecodeJSON(req, &wsResponse)
	if err != nil {
		return nil, err
	}

	return wsResponse.ProjectVitals, nil
}

// GetProjectHierarchy retrieves the full set of libraries that the project depends on
func (s *System) GetProjectHierarchy(projectToken string, includeInHouse bool) ([]Library, error) {
	wsResponse := struct {
		Libraries []Library `json:"libraries"`
	}{
		Libraries: []Library{},
	}

	req := Request{
		RequestType:        "getProjectHierarchy",
		ProductToken:       projectToken,
		IncludeInHouseData: includeInHouse,
	}

	err := s.sendRequestAndDecodeJSON(req, &wsResponse)
	if err != nil {
		return nil, err
	}

	return wsResponse.Libraries, nil
}

// GetProjectToken returns the project token for a project with a given name
func (s *System) GetProjectToken(productToken, projectName string) (string, error) {
	project, err := s.GetProjectByName(productToken, projectName)
	if err != nil {
		return "", err
	}
	return project.Token, nil
}

// GetProjectByToken returns project meta info given a project token
func (s *System) GetProjectByToken(projectToken string) (Project, error) {
	wsResponse := struct {
		ProjectVitals []Project `json:"projectVitals"`
	}{
		ProjectVitals: []Project{},
	}

	req := Request{
		RequestType:  "getProjectVitals",
		ProjectToken: projectToken,
	}

	err := s.sendRequestAndDecodeJSON(req, &wsResponse)
	if err != nil {
		return Project{}, err
	}

	if len(wsResponse.ProjectVitals) == 0 {
		return Project{}, errors.Wrapf(err, "no project with token '%s' found in WhiteSource", projectToken)
	}

	return wsResponse.ProjectVitals[0], nil
}

// GetProjectByName fetches all projects and returns the one matching the given projectName, or none, if not found
func (s *System) GetProjectByName(productToken, projectName string) (Project, error) {
	projects, err := s.GetProjectsMetaInfo(productToken)
	if err != nil {
		return Project{}, errors.Wrap(err, "failed to retrieve WhiteSource project meta info")
	}

	for _, project := range projects {
		if projectName == project.Name {
			return project, nil
		}
	}

	// returns empty project and no error. The reason seems to be that it makes polling until the project exists easier.
	return Project{}, nil
}

// GetProjectsByIDs retrieves all projects for the given productToken and filters them by the given project ids
func (s *System) GetProjectsByIDs(productToken string, projectIDs []int64) ([]Project, error) {
	projects, err := s.GetProjectsMetaInfo(productToken)
	if err != nil {
		return nil, errors.Wrap(err, "failed to retrieve WhiteSource project meta info")
	}

	var projectsMatched []Project
	for _, project := range projects {
		for _, projectID := range projectIDs {
			if projectID == project.ID {
				projectsMatched = append(projectsMatched, project)
				break
			}
		}
	}

	return projectsMatched, nil
}

// GetProjectTokens returns the project tokens matching a given a slice of project names
func (s *System) GetProjectTokens(productToken string, projectNames []string) ([]string, error) {
	projectTokens := []string{}
	projects, err := s.GetProjectsMetaInfo(productToken)
	if err != nil {
		return nil, errors.Wrap(err, "failed to retrieve WhiteSource project meta info")
	}

	for _, project := range projects {
		for _, projectName := range projectNames {
			if projectName == project.Name {
				projectTokens = append(projectTokens, project.Token)
			}
		}
	}

	if len(projectNames) > 0 && len(projectTokens) == 0 {
		return projectTokens, fmt.Errorf("no project token(s) found for provided projects")
	}

	if len(projectNames) > 0 && len(projectNames) != len(projectTokens) {
		return projectTokens, fmt.Errorf("not all project token(s) found for provided projects")
	}

	return projectTokens, nil
}

// GetProductName returns the product name for a given product token
func (s *System) GetProductName(productToken string) (string, error) {
	wsResponse := struct {
		ProductTags []Product `json:"productTags"`
	}{
		ProductTags: []Product{},
	}

	req := Request{
		RequestType:  "getProductTags",
		ProductToken: productToken,
	}

	err := s.sendRequestAndDecodeJSON(req, &wsResponse)
	if err != nil {
		return "", err
	}

	if len(wsResponse.ProductTags) == 0 {
		return "", nil // fmt.Errorf("no product with token '%s' found in WhiteSource", productToken)
	}

	return wsResponse.ProductTags[0].Name, nil
}

// GetProjectRiskReport
func (s *System) GetProjectRiskReport(projectToken string) ([]byte, error) {
	req := Request{
		RequestType:  "getProjectRiskReport",
		ProjectToken: projectToken,
	}

	respBody, err := s.sendRequest(req)
	if err != nil {
		return nil, errors.Wrap(err, "WhiteSource getProjectRiskReport request failed")
	}

	return respBody, nil
}

// GetProjectVulnerabilityReport
func (s *System) GetProjectVulnerabilityReport(projectToken string, format string) ([]byte, error) {
	req := Request{
		RequestType:  "getProjectVulnerabilityReport",
		ProjectToken: projectToken,
		Format:       format,
	}

	respBody, err := s.sendRequest(req)
	if err != nil {
		return nil, errors.Wrap(err, "WhiteSource getProjectVulnerabilityReport request failed")
	}

	return respBody, nil
}

// GetProjectAlerts
func (s *System) GetProjectAlerts(projectToken string) ([]Alert, error) {
	wsResponse := struct {
		Alerts []Alert `json:"alerts"`
	}{
		Alerts: []Alert{},
	}

	req := Request{
		RequestType:  "getProjectAlerts",
		ProjectToken: projectToken,
	}

	err := s.sendRequestAndDecodeJSON(req, &wsResponse)
	if err != nil {
		return nil, err
	}

	return wsResponse.Alerts, nil
}

// GetProjectAlertsByType returns all alerts of a certain type for a given project
func (s *System) GetProjectAlertsByType(projectToken, alertType string) ([]Alert, error) {
	wsResponse := struct {
		Alerts []Alert `json:"alerts"`
	}{
		Alerts: []Alert{},
	}

	req := Request{
		RequestType:  "getProjectAlertsByType",
		ProjectToken: projectToken,
		AlertType:    alertType,
	}

	err := s.sendRequestAndDecodeJSON(req, &wsResponse)
	if err != nil {
		return nil, err
	}

	return wsResponse.Alerts, nil
}

// GetProjectLibraryLocations
func (s *System) GetProjectLibraryLocations(projectToken string) ([]Library, error) {
	wsResponse := struct {
		Libraries []Library `json:"libraryLocations"`
	}{
		Libraries: []Library{},
	}

	req := Request{
		RequestType:  "getProjectLibraryLocations",
		ProjectToken: projectToken,
	}

	err := s.sendRequestAndDecodeJSON(req, &wsResponse)
	if err != nil {
		return nil, err
	}

	return wsResponse.Libraries, nil
}

func (s *System) sendRequestAndDecodeJSON(req Request, result interface{}) error {
	var count int
	return s.sendRequestAndDecodeJSONRecursive(req, result, &count)
}

func (s *System) sendRequestAndDecodeJSONRecursive(req Request, result interface{}, count *int) error {
	respBody, err := s.sendRequest(req)
	if err != nil {
		return errors.Wrap(err, "sending whiteSource request failed")
	}

	log.Entry().Debugf("response: %v", string(respBody))

	errorResponse := struct {
		ErrorCode    int    `json:"errorCode"`
		ErrorMessage string `json:"errorMessage"`
	}{}

	err = json.Unmarshal(respBody, &errorResponse)
	if err == nil && errorResponse.ErrorCode != 0 {
		if *count < s.maxRetries && errorResponse.ErrorCode == 3000 {
			var initial bool
			if *count == 0 {
				initial = true
			}
			log.Entry().Warnf("backend returned error 3000, retrying in %v", s.retryInterval)
			time.Sleep(s.retryInterval)
			*count = *count + 1
			err = s.sendRequestAndDecodeJSONRecursive(req, result, count)
			if err != nil {
				if initial {
					return errors.Wrapf(err, "WhiteSource request failed after %v retries", s.maxRetries)
				}
				return err
			}
		}
		return fmt.Errorf("invalid request, error code %v, message '%s'",
			errorResponse.ErrorCode, errorResponse.ErrorMessage)
	}

	if result != nil {
		err = json.Unmarshal(respBody, result)
		if err != nil {
			return errors.Wrap(err, "failed to parse WhiteSource response")
		}
	}
	return nil
}

func (s *System) sendRequest(req Request) ([]byte, error) {
	var responseBody []byte
	if req.UserKey == "" {
		req.UserKey = s.userToken
	}
	if req.OrgToken == "" {
		req.OrgToken = s.orgToken
	}

	body, err := json.Marshal(req)
	if err != nil {
		return responseBody, errors.Wrap(err, "failed to create WhiteSource request")
	}

	log.Entry().Debugf("request: %v", string(body))

	headers := http.Header{}
	headers.Add("Content-Type", "application/json")
	response, err := s.httpClient.SendRequest(http.MethodPost, s.serverURL, bytes.NewBuffer(body), headers, nil)
	if err != nil {
		return responseBody, errors.Wrap(err, "failed to send request to WhiteSource")
	}
	defer response.Body.Close()
	responseBody, err = ioutil.ReadAll(response.Body)
	if err != nil {
		return responseBody, errors.Wrap(err, "failed to read WhiteSource response")
	}

	return responseBody, nil
}<|MERGE_RESOLUTION|>--- conflicted
+++ resolved
@@ -82,8 +82,6 @@
 					return true, nil
 				}
 			}
-<<<<<<< HEAD
-=======
 		}
 	}
 	return false, nil
@@ -115,7 +113,6 @@
 	case "high":
 		if cvss3score >= 9 {
 			return "CRITICAL"
->>>>>>> b3f37650
 		}
 	}
 	return false, nil
